/** Copyright (C) 2013 David Braam - Released under terms of the AGPLv3 License */
#include <stdio.h>

#include <algorithm> // remove_if
#include <queue>

#include "utils/gettime.h"
#include "utils/logoutput.h"
#include "utils/SparseGrid.h"

#include "slicer.h"
#include "debug.h" // TODO remove


namespace cura {
    
int largest_neglected_gap_first_phase = MM2INT(0.01); //!< distance between two line segments regarded as connected
int largest_neglected_gap_second_phase = MM2INT(0.02); //!< distance between two line segments regarded as connected
int max_stitch1 = MM2INT(10.0); //!< maximal distance stitched between open polylines to form polygons

void SlicerLayer::makeBasicPolygonLoops(const Mesh* mesh, Polygons& open_polylines)
{
    for(unsigned int start_segment_idx = 0; start_segment_idx < segments.size(); start_segment_idx++)
    {
        if (!segments[start_segment_idx].addedToPolygon)
        {
            makeBasicPolygonLoop(mesh, open_polylines, start_segment_idx);
        }
    }
    //Clear the segmentList to save memory, it is no longer needed after this point.
    segments.clear();
}

void SlicerLayer::makeBasicPolygonLoop(const Mesh* mesh, Polygons& open_polylines, unsigned int start_segment_idx)
{
    
    Polygon poly;
    poly.add(segments[start_segment_idx].start);
    
    for (int segment_idx = start_segment_idx; segment_idx != -1; )
    {
        SlicerSegment& segment = segments[segment_idx];
        poly.add(segment.end);
        segment.addedToPolygon = true;
        segment_idx = getNextSegmentIdx(mesh, segment, start_segment_idx);
        if (segment_idx == static_cast<int>(start_segment_idx)) 
        { // polyon is closed
            polygons.add(poly);
            return;
        }
    }
    // polygon couldn't be closed
    open_polylines.add(poly);
}

int SlicerLayer::tryFaceNextSegmentIdx(const Mesh* mesh, const SlicerSegment& segment, int face_idx, unsigned int start_segment_idx) const
{
    decltype(face_idx_to_segment_idx.begin()) it;
    auto it_end = face_idx_to_segment_idx.end();
    it = face_idx_to_segment_idx.find(face_idx);
    if (it != it_end)
    {
        int segment_idx = (*it).second;
        Point p1 = segments[segment_idx].start;
        Point diff = segment.end - p1;
        if (shorterThen(diff, largest_neglected_gap_first_phase))
        {
            if (segment_idx == static_cast<int>(start_segment_idx))
            {
                return start_segment_idx;
            }
            if (segments[segment_idx].addedToPolygon)
            {
                return -1;
            }
            return segment_idx;
        }
    }

    return -1;
}

int SlicerLayer::getNextSegmentIdx(const Mesh* mesh, const SlicerSegment& segment, unsigned int start_segment_idx)
{
    int next_segment_idx = -1;

    const std::vector<uint32_t> &faces_to_try = segment.endOtherFaces;
    bool segment_ended_at_edge = faces_to_try.empty();
    if (segment_ended_at_edge)
    {
        int face_to_try = segment.endOtherFaceIdx;
        if (face_to_try == -1)
        {
            return -1;
        }
        return tryFaceNextSegmentIdx(mesh,segment,face_to_try,start_segment_idx);
    }
    else
    {
        // segment ended at vertex

        for (int face_to_try : faces_to_try)
        {
            int result_segment_idx =
                tryFaceNextSegmentIdx(mesh,segment,face_to_try,start_segment_idx);
            if (result_segment_idx == static_cast<int>(start_segment_idx))
            {
                return start_segment_idx;
            }
            else if (result_segment_idx != -1)
            {
                // not immediately returned since we might still encounter the start_segment_idx
                next_segment_idx = result_segment_idx;
            }
        }
    }

    return next_segment_idx;
}

void SlicerLayer::connectOpenPolylines(Polygons& open_polylines)
{
    bool allow_reverse = false;
    // Search a bit fewer cells but at cost of covering more area.
    // Since acceptance area is small to start with, the extra is unlikely to hurt much.
    coord_t cell_size = largest_neglected_gap_first_phase * 2;
    connectOpenPolylinesImpl(open_polylines, largest_neglected_gap_second_phase, cell_size, allow_reverse);
}

void SlicerLayer::stitch(Polygons& open_polylines)
{
    bool allow_reverse = true;
    connectOpenPolylinesImpl(open_polylines, max_stitch1, max_stitch1, allow_reverse);
}

void SlicerLayer::connectOpenPolylinesImpl(Polygons& open_polylines, coord_t max_dist, coord_t cell_size, bool allow_reverse)
{
    // below code closes smallest gaps first

    struct PossibleStitch
    {
        int64_t dist2;
        // polyline_idx*2 + {0 | front, 1 | back}
        unsigned int terminus_0_idx;
        unsigned int terminus_1_idx;

        bool in_order() const
        {
            // in order if using back of line 1 and front of line 2
            return (terminus_0_idx & 1) &&
                !(terminus_1_idx & 1);
        }

        // priority_queue will give greatest first so greatest
        // must be most desirable stitch
        bool operator<(const PossibleStitch &other) const
        {
            if (dist2 > other.dist2)
            {
                return true;
            }
            else if (dist2 < other.dist2)
            {
                return false;
            }

            // use in order connections before reverse connections
            if (!in_order() && other.in_order())
            {
                return true;
            }

            if (terminus_0_idx > other.terminus_0_idx)
            {
                return true;
            }
            else if (terminus_0_idx < other.terminus_0_idx)
            {
                return false;
            }

            if (terminus_1_idx > other.terminus_1_idx)
            {
                return true;
            }
            else if (terminus_1_idx < other.terminus_1_idx)
            {
                return false;
            }

            return false;
        }
    };

    std::priority_queue<PossibleStitch> stitch_queue;

    {
        int64_t max_dist2 = max_dist * max_dist;

        struct StitchGridVal
        {
            unsigned int polyline_idx;
            Point polyline_end;
        };

        struct StitchGridValPointAccess
        {
            Point operator()(const StitchGridVal &val) const
            {
                return val.polyline_end;
            }
        };

        SparseGridInvasive<StitchGridVal,StitchGridValPointAccess> grid(cell_size);

        // populate grid
        for(unsigned int polyline_0_idx = 0; polyline_0_idx < open_polylines.size(); polyline_0_idx++)
        {
            PolygonRef polyline_0 = open_polylines[polyline_0_idx];

            if (polyline_0.size() < 1) continue;

            StitchGridVal grid_val;
            grid_val.polyline_idx = polyline_0_idx;
            grid_val.polyline_end = polyline_0.back();
            grid.insert(grid_val);
        }

        // search for nearby end points
        for(unsigned int polyline_1_idx = 0; polyline_1_idx < open_polylines.size(); polyline_1_idx++)
        {
            PolygonRef polyline_1 = open_polylines[polyline_1_idx];
            
            if (polyline_1.size() < 1) continue;

            std::vector<StitchGridVal> nearby_ends;
            nearby_ends = grid.getNearby(polyline_1[0], max_dist);
            for (const auto &nearby_end : nearby_ends)
            {
                Point diff = nearby_end.polyline_end - polyline_1[0];
                int64_t dist2 = vSize2(diff);
                if (dist2 < max_dist2)
                {
                    PossibleStitch poss_stitch;
                    poss_stitch.dist2 = dist2;
                    poss_stitch.terminus_0_idx = nearby_end.polyline_idx*2 + 1;
                    poss_stitch.terminus_1_idx = polyline_1_idx*2;
                    stitch_queue.push(poss_stitch);
                }
            }

            if (allow_reverse)
            {
                nearby_ends = grid.getNearby(polyline_1.back(), max_dist);
                for (const auto &nearby_end : nearby_ends)
                {
                    if (nearby_end.polyline_idx == polyline_1_idx)
                    {
                        continue;
                    }

                    Point diff = nearby_end.polyline_end - polyline_1.back();
                    int64_t dist2 = vSize2(diff);
                    if (dist2 < max_dist2)
                    {
                        PossibleStitch poss_stitch;
                        poss_stitch.dist2 = dist2;
                        poss_stitch.terminus_0_idx = nearby_end.polyline_idx*2 + 1;
                        poss_stitch.terminus_1_idx = polyline_1_idx*2 + 1;
                        stitch_queue.push(poss_stitch);
                    }
                }
            }
        }
    }

    static const unsigned int INVALID_TERMINUS = ~0U;
    size_t terminus_update_map_size = open_polylines.size()*2;
    // map from old terminus index to current terminus index
    std::vector<unsigned int> terminus_old_to_cur_map(terminus_update_map_size);
    // map from current terminus index to old terminus index
    std::vector<unsigned int> terminus_cur_to_old_map(terminus_update_map_size);
    for (size_t idx=0U; idx!=terminus_update_map_size; ++idx)
    {
        terminus_old_to_cur_map[idx] = idx;
    }
    terminus_cur_to_old_map = terminus_old_to_cur_map;
    while(!stitch_queue.empty())
    {
        PossibleStitch next_stitch;
        next_stitch = stitch_queue.top();
        stitch_queue.pop();
        unsigned int old_terminus_0_idx = next_stitch.terminus_0_idx;
        unsigned int terminus_0_idx = terminus_old_to_cur_map[old_terminus_0_idx];
        if (terminus_0_idx == INVALID_TERMINUS)
        {
            // if we already used this terminus, then this stitch is no longer usable
            continue;
        }
        unsigned int old_terminus_1_idx = next_stitch.terminus_1_idx;
        unsigned int terminus_1_idx = terminus_old_to_cur_map[old_terminus_1_idx];
        if (terminus_1_idx == ~0U)
        {
            // if we already used this terminus, then this stitch is no longer usable
            continue;
        }

        unsigned int best_polyline_0_idx = terminus_0_idx/2;
        unsigned int best_polyline_1_idx = terminus_1_idx/2;

        bool completed_poly = best_polyline_0_idx == best_polyline_1_idx;
        if (completed_poly)
        {
            // finished polygon
            PolygonRef polyline_0 = open_polylines[best_polyline_0_idx];
            polygons.add(polyline_0);
            polyline_0.clear();
            unsigned int cur_terms[2] = {best_polyline_0_idx*2 + 0,
                                         best_polyline_0_idx*2 + 1};
            unsigned int old_terms[2];
            for (size_t idx=0U; idx!=2U; ++idx)
            {
                old_terms[idx] = terminus_cur_to_old_map[cur_terms[idx]];
            }
            for (size_t idx=0U; idx!=2U; ++idx)
            {
                terminus_old_to_cur_map[old_terms[idx]] = INVALID_TERMINUS;
                terminus_cur_to_old_map[cur_terms[idx]] = INVALID_TERMINUS;
            }
            continue;
        }

        // plan how to append polygons
        bool back_0 = (terminus_0_idx & 1) == 1;
        bool back_1 = (terminus_1_idx & 1) == 1;
        bool reverse[2] = {false, false};
        if (back_0)
        {
            if (back_1)
            {
                if (open_polylines[best_polyline_0_idx].size() <
                    open_polylines[best_polyline_1_idx].size())
                {
                   std::swap(terminus_0_idx,terminus_1_idx);
                }
                reverse[1] = true;
            } else {
                // nothing to do
            }
        } else {
            if (back_1)
            {
                std::swap(terminus_0_idx,terminus_1_idx);
            }
            else
            {
                reverse[0] = true;
            }
        }

        best_polyline_0_idx = terminus_0_idx/2;
        best_polyline_1_idx = terminus_1_idx/2;
        PolygonRef polyline_0 = open_polylines[best_polyline_0_idx];
        PolygonRef polyline_1 = open_polylines[best_polyline_1_idx];

        // append polygons according to plan
        if (reverse[0])
        {
            // reverse polyline_0
            size_t size_0 = polyline_0.size();
            for (size_t idx=0U; idx!=size_0/2; ++idx)
            {
                std::swap(polyline_0[idx], polyline_0[size_0-1-idx]);
            }
        }
        if (reverse[1])
        {
            for(int poly_idx = polyline_1.size()-1; poly_idx >= 0; poly_idx--)
                polyline_0.add(polyline_1[poly_idx]);
            polyline_1.clear();
        }
        else
        {
            for(Point& p : polyline_1)
                polyline_0.add(p);
            polyline_1.clear();
        }

        // update terminus_update_map
        unsigned int cur_terms[4] = {best_polyline_0_idx*2 + 0,
                                     best_polyline_0_idx*2 + 1,
                                     best_polyline_1_idx*2 + 0,
                                     best_polyline_1_idx*2 + 1};
        unsigned int next_terms[4] = {best_polyline_0_idx*2 + 0,
                                      INVALID_TERMINUS,
                                      INVALID_TERMINUS,
                                      best_polyline_0_idx*2 + 1};
        if (reverse[0])
        {
            std::swap(next_terms[0],next_terms[1]);
        }
        if (reverse[1])
        {
            std::swap(next_terms[2],next_terms[3]);
        }
        unsigned int old_terms[4];
        for (size_t idx=0U; idx!=4U; ++idx)
        {
            old_terms[idx] = terminus_cur_to_old_map[cur_terms[idx]];
        }
        for (size_t idx=0U; idx!=4U; ++idx)
        {
            terminus_old_to_cur_map[old_terms[idx]] = next_terms[idx];
            unsigned int next_term_idx = next_terms[idx];
            if (next_term_idx!=INVALID_TERMINUS)
            {
                terminus_cur_to_old_map[next_term_idx] = old_terms[idx];
            }
        }
        terminus_cur_to_old_map[cur_terms[2]] = INVALID_TERMINUS;
        terminus_cur_to_old_map[cur_terms[3]] = INVALID_TERMINUS;
    }
}

void SlicerLayer::stitch_extensive(Polygons& open_polylines)
{
    //For extensive stitching find 2 open polygons that are touching 2 closed polygons.
    // Then find the shortest path over this polygon that can be used to connect the open polygons,
    // And generate a path over this shortest bit to link up the 2 open polygons.
    // (If these 2 open polygons are the same polygon, then the final result is a closed polyon)
    
    while(1)
    {
        unsigned int best_polyline_1_idx = -1;
        unsigned int best_polyline_2_idx = -1;
        GapCloserResult best_result;
        best_result.len = POINT_MAX;
        best_result.polygonIdx = -1;
        best_result.pointIdxA = -1;
        best_result.pointIdxB = -1;
        
        for(unsigned int polyline_1_idx = 0; polyline_1_idx < open_polylines.size(); polyline_1_idx++)
        {
            PolygonRef polyline_1 = open_polylines[polyline_1_idx];
            if (polyline_1.size() < 1) continue;
            
            {
                GapCloserResult res = findPolygonGapCloser(polyline_1[0], polyline_1.back());
                if (res.len > 0 && res.len < best_result.len)
                {
                    best_polyline_1_idx = polyline_1_idx;
                    best_polyline_2_idx = polyline_1_idx;
                    best_result = res;
                }
            }

            for(unsigned int polyline_2_idx = 0; polyline_2_idx < open_polylines.size(); polyline_2_idx++)
            {
                PolygonRef polyline_2 = open_polylines[polyline_2_idx];
                if (polyline_2.size() < 1 || polyline_1_idx == polyline_2_idx) continue;
                
                GapCloserResult res = findPolygonGapCloser(polyline_1[0], polyline_2.back());
                if (res.len > 0 && res.len < best_result.len)
                {
                    best_polyline_1_idx = polyline_1_idx;
                    best_polyline_2_idx = polyline_2_idx;
                    best_result = res;
                }
            }
        }
        
        if (best_result.len < POINT_MAX)
        {
            if (best_polyline_1_idx == best_polyline_2_idx)
            {
                if (best_result.pointIdxA == best_result.pointIdxB)
                {
                    polygons.add(open_polylines[best_polyline_1_idx]);
                    open_polylines[best_polyline_1_idx].clear();
                }
                else if (best_result.AtoB)
                {
                    PolygonRef poly = polygons.newPoly();
                    for(unsigned int j = best_result.pointIdxA; j != best_result.pointIdxB; j = (j + 1) % polygons[best_result.polygonIdx].size())
                        poly.add(polygons[best_result.polygonIdx][j]);
                    for(unsigned int j = open_polylines[best_polyline_1_idx].size() - 1; int(j) >= 0; j--)
                        poly.add(open_polylines[best_polyline_1_idx][j]);
                    open_polylines[best_polyline_1_idx].clear();
                }
                else
                {
                    unsigned int n = polygons.size();
                    polygons.add(open_polylines[best_polyline_1_idx]);
                    for(unsigned int j = best_result.pointIdxB; j != best_result.pointIdxA; j = (j + 1) % polygons[best_result.polygonIdx].size())
                        polygons[n].add(polygons[best_result.polygonIdx][j]);
                    open_polylines[best_polyline_1_idx].clear();
                }
            }
            else
            {
                if (best_result.pointIdxA == best_result.pointIdxB)
                {
                    for(unsigned int n=0; n<open_polylines[best_polyline_1_idx].size(); n++)
                        open_polylines[best_polyline_2_idx].add(open_polylines[best_polyline_1_idx][n]);
                    open_polylines[best_polyline_1_idx].clear();
                }
                else if (best_result.AtoB)
                {
                    Polygon poly;
                    for(unsigned int n = best_result.pointIdxA; n != best_result.pointIdxB; n = (n + 1) % polygons[best_result.polygonIdx].size())
                        poly.add(polygons[best_result.polygonIdx][n]);
                    for(unsigned int n=poly.size()-1;int(n) >= 0; n--)
                        open_polylines[best_polyline_2_idx].add(poly[n]);
                    for(unsigned int n=0; n<open_polylines[best_polyline_1_idx].size(); n++)
                        open_polylines[best_polyline_2_idx].add(open_polylines[best_polyline_1_idx][n]);
                    open_polylines[best_polyline_1_idx].clear();
                }
                else
                {
                    for(unsigned int n = best_result.pointIdxB; n != best_result.pointIdxA; n = (n + 1) % polygons[best_result.polygonIdx].size())
                        open_polylines[best_polyline_2_idx].add(polygons[best_result.polygonIdx][n]);
                    for(unsigned int n = open_polylines[best_polyline_1_idx].size() - 1; int(n) >= 0; n--)
                        open_polylines[best_polyline_2_idx].add(open_polylines[best_polyline_1_idx][n]);
                    open_polylines[best_polyline_1_idx].clear();
                }
            }
        }
        else
        {
            break;
        }
    }
}

GapCloserResult SlicerLayer::findPolygonGapCloser(Point ip0, Point ip1)
{
    GapCloserResult ret;
    ClosePolygonResult c1 = findPolygonPointClosestTo(ip0);
    ClosePolygonResult c2 = findPolygonPointClosestTo(ip1);
    if (c1.polygonIdx < 0 || c1.polygonIdx != c2.polygonIdx)
    {
        ret.len = -1;
        return ret;
    }
    ret.polygonIdx = c1.polygonIdx;
    ret.pointIdxA = c1.pointIdx;
    ret.pointIdxB = c2.pointIdx;
    ret.AtoB = true;
    
    if (ret.pointIdxA == ret.pointIdxB)
    {
        //Connection points are on the same line segment.
        ret.len = vSize(ip0 - ip1);
    }else{
        //Find out if we have should go from A to B or the other way around.
        Point p0 = polygons[ret.polygonIdx][ret.pointIdxA];
        int64_t lenA = vSize(p0 - ip0);
        for(unsigned int i = ret.pointIdxA; i != ret.pointIdxB; i = (i + 1) % polygons[ret.polygonIdx].size())
        {
            Point p1 = polygons[ret.polygonIdx][i];
            lenA += vSize(p0 - p1);
            p0 = p1;
        }
        lenA += vSize(p0 - ip1);

        p0 = polygons[ret.polygonIdx][ret.pointIdxB];
        int64_t lenB = vSize(p0 - ip1);
        for(unsigned int i = ret.pointIdxB; i != ret.pointIdxA; i = (i + 1) % polygons[ret.polygonIdx].size())
        {
            Point p1 = polygons[ret.polygonIdx][i];
            lenB += vSize(p0 - p1);
            p0 = p1;
        }
        lenB += vSize(p0 - ip0);
        
        if (lenA < lenB)
        {
            ret.AtoB = true;
            ret.len = lenA;
        }else{
            ret.AtoB = false;
            ret.len = lenB;
        }
    }
    return ret;
}

ClosePolygonResult SlicerLayer::findPolygonPointClosestTo(Point input)
{
    ClosePolygonResult ret;
    for(unsigned int n=0; n<polygons.size(); n++)
    {
        Point p0 = polygons[n][polygons[n].size()-1];
        for(unsigned int i=0; i<polygons[n].size(); i++)
        {
            Point p1 = polygons[n][i];
            
            //Q = A + Normal( B - A ) * ((( B - A ) dot ( P - A )) / VSize( A - B ));
            Point pDiff = p1 - p0;
            int64_t lineLength = vSize(pDiff);
            if (lineLength > 1)
            {
                int64_t distOnLine = dot(pDiff, input - p0) / lineLength;
                if (distOnLine >= 0 && distOnLine <= lineLength)
                {
                    Point q = p0 + pDiff * distOnLine / lineLength;
                    if (shorterThen(q - input, 100))
                    {
                        ret.intersectionPoint = q;
                        ret.polygonIdx = n;
                        ret.pointIdx = i;
                        return ret;
                    }
                }
            }
            p0 = p1;
        }
    }
    ret.polygonIdx = -1;
    return ret;
}

void SlicerLayer::makePolygons(const Mesh* mesh, bool keep_none_closed, bool extensive_stitching)
{
    Polygons open_polylines;
    
    makeBasicPolygonLoops(mesh, open_polylines);
    
    connectOpenPolylines(open_polylines);
    
    // TODO: (?) for mesh surface mode: connect open polygons. Maybe the above algorithm can create two open polygons which are actually connected when the starting segment is in the middle between the two open polygons.

    if (mesh->getSettingAsSurfaceMode("magic_mesh_surface_mode") == ESurfaceMode::NORMAL)
    { // don't stitch when using (any) mesh surface mode, i.e. also don't stitch when using mixed mesh surface and closed polygons, because then polylines which are supposed to be open will be closed
        stitch(open_polylines);
    }
    
    if (extensive_stitching)
    {
        stitch_extensive(open_polylines);
    }

    if (keep_none_closed)
    {
        for (PolygonRef polyline : open_polylines)
        {
            if (polyline.size() > 0)
                openPolylines.add(polyline);
        }
    }
    
    for (PolygonRef polyline : open_polylines)
    {
        if (polyline.size() > 0)
            openPolylines.add(polyline);
    }

    //Remove all the tiny polygons, or polygons that are not closed. As they do not contribute to the actual print.
    int snapDistance = MM2INT(1.0); // TODO: hardcoded value
    auto it = std::remove_if(polygons.begin(), polygons.end(), [snapDistance](PolygonRef poly) { return poly.shorterThan(snapDistance); });
    polygons.erase(it, polygons.end());

    //Finally optimize all the polygons. Every point removed saves time in the long run.
    polygons.simplify();
    
    polygons.removeDegenerateVerts(); // remove verts connected to overlapping line segments
    
    int xy_offset = mesh->getSettingInMicrons("xy_offset");
    if (xy_offset != 0)
    {
        polygons = polygons.offset(xy_offset);
    }
}


Slicer::Slicer(const Mesh* mesh, int initial, int thickness, int slice_layer_count, bool keep_none_closed, bool extensive_stitching)
: mesh(mesh)
{
    assert(slice_layer_count > 0);

<<<<<<< HEAD
    TimeKeeper slice_timer;

    layers.resize(layer_count);
=======
    layers.resize(slice_layer_count);
>>>>>>> 134e52b1
    
    for(int32_t layer_nr = 0; layer_nr < slice_layer_count; layer_nr++)
    {
        layers[layer_nr].z = initial + thickness * layer_nr;
    }
    
    for(unsigned int mesh_idx = 0; mesh_idx < mesh->faces.size(); mesh_idx++)
    {
        const MeshFace& face = mesh->faces[mesh_idx];
        const MeshVertex& v0 = mesh->vertices[face.vertex_index[0]];
        const MeshVertex& v1 = mesh->vertices[face.vertex_index[1]];
        const MeshVertex& v2 = mesh->vertices[face.vertex_index[2]];
        Point3 p0 = v0.p;
        Point3 p1 = v1.p;
        Point3 p2 = v2.p;
        int32_t minZ = p0.z;
        int32_t maxZ = p0.z;
        if (p1.z < minZ) minZ = p1.z;
        if (p2.z < minZ) minZ = p2.z;
        if (p1.z > maxZ) maxZ = p1.z;
        if (p2.z > maxZ) maxZ = p2.z;
        int32_t layer_max = (maxZ - initial) / thickness;
        for(int32_t layer_nr = (minZ - initial) / thickness; layer_nr <= layer_max; layer_nr++)
        {
            int32_t z = layer_nr * thickness + initial;
            if (z < minZ) continue;
            if (layer_nr < 0) continue;
            
            SlicerSegment s;
            int end_edge_start_pt = -1;
            if (p0.z < z && p1.z >= z && p2.z >= z)
            {
                s = project2D(p0, p2, p1, z);
                end_edge_start_pt = 0;
                if (p1.z == z)
                {
                    s.endOtherFaces = v1.connected_faces;
                }
            }
            else if (p0.z > z && p1.z < z && p2.z < z)
            {
                s = project2D(p0, p1, p2, z);
                end_edge_start_pt = 2;

            }

            else if (p1.z < z && p0.z >= z && p2.z >= z)
            {
                s = project2D(p1, p0, p2, z);
                end_edge_start_pt = 1;
                if (p2.z == z)
                {
                    s.endOtherFaces = v2.connected_faces;
                }
            }
            else if (p1.z > z && p0.z < z && p2.z < z)
            {
                s = project2D(p1, p2, p0, z);
                end_edge_start_pt = 0;

            }

            else if (p2.z < z && p1.z >= z && p0.z >= z)
            {
                s = project2D(p2, p1, p0, z);
                end_edge_start_pt = 2;
                if (p0.z == z)
                {
                    s.endOtherFaces = v0.connected_faces;
                }
            }
            else if (p2.z > z && p1.z < z && p0.z < z)
            {
                s = project2D(p2, p0, p1, z);
                end_edge_start_pt = 1;
            }
            else
            {
                //Not all cases create a segment, because a point of a face could create just a dot, and two touching faces
                //  on the slice would create two segments
                continue;
            }
            layers[layer_nr].face_idx_to_segment_idx.insert(std::make_pair(mesh_idx, layers[layer_nr].segments.size()));
            s.faceIndex = mesh_idx;
            s.endOtherFaceIdx = face.connected_face_index[end_edge_start_pt];
            s.addedToPolygon = false;
            layers[layer_nr].segments.push_back(s);
        }
    }
    log("slice of mesh took %.3f seconds\n",slice_timer.restart());
    for(unsigned int layer_nr=0; layer_nr<layers.size(); layer_nr++)
    {
        layers[layer_nr].makePolygons(mesh, keep_none_closed, extensive_stitching);
    }
    log("slice make polygons took %.3f seconds\n",slice_timer.restart());
}

}//namespace cura<|MERGE_RESOLUTION|>--- conflicted
+++ resolved
@@ -678,13 +678,10 @@
 {
     assert(slice_layer_count > 0);
 
-<<<<<<< HEAD
     TimeKeeper slice_timer;
 
-    layers.resize(layer_count);
-=======
     layers.resize(slice_layer_count);
->>>>>>> 134e52b1
+
     
     for(int32_t layer_nr = 0; layer_nr < slice_layer_count; layer_nr++)
     {
