--- conflicted
+++ resolved
@@ -204,7 +204,16 @@
     Polygons getLayerOutlines(int layer_nr, bool include_helper_parts, bool external_polys_only = false);
     
     /*!
-<<<<<<< HEAD
+     * Collects the second wall of every part, or the outer wall if it has no second, or the outline, if it has no outer wall.
+     * 
+     * For helper parts the outlines are used.
+     * 
+     * \param layer_nr the index of the layer for which to get the outlines (negative layer numbers indicate the raft)
+     * \param include_helper_parts whether to include support and prime tower
+     */
+    Polygons getLayerSecondOrInnermostWalls(int layer_nr, bool include_helper_parts);
+    
+    /*!
      * Get the extruder numbers of all extruders used in a given layer.
      * 
      * \param layer_nr the index of the layer for which to get the extruders used (negative layer numbers indicate the raft)
@@ -218,16 +227,6 @@
      * \return a vector of bools indicating whether the extruder with corresponding index is used in this layer.
      */
     std::vector<bool> getExtrudersUsed();
-=======
-     * Collects the second wall of every part, or the outer wall if it has no second, or the outline, if it has no outer wall.
-     * 
-     * For helper parts the outlines are used.
-     * 
-     * \param layer_nr the index of the layer for which to get the outlines (negative layer numbers indicate the raft)
-     * \param include_helper_parts whether to include support and prime tower
-     */
-    Polygons getLayerSecondOrInnermostWalls(int layer_nr, bool include_helper_parts);
->>>>>>> 94d9a948
 };
 
 }//namespace cura
