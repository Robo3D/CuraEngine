/** Copyright (C) 2013 David Braam - Released under terms of the AGPLv3 License */
#ifndef GCODEEXPORT_H
#define GCODEEXPORT_H

#include <stdio.h>
#include <deque> // for extrusionAmountAtPreviousRetractions
#include <sstream> // for stream.str()

#include "settings/settings.h"
#include "utils/intpoint.h"
#include "utils/NoCopy.h"
#include "timeEstimate.h"
#include "MeshGroup.h"
#include "commandSocket.h"
#include "RetractionConfig.h"

namespace cura {

/*!
 * Coasting configuration used during printing.
 * Can differ per extruder.
 * 
 * Might be used in the future to have different coasting per feature, e.g. outer wall only.
 */
struct CoastingConfig
{
    bool coasting_enable; //!< Whether coasting is enabled on the extruder to which this config is attached 
    double coasting_volume; //!< The volume leeked when printing without feeding
    double coasting_speed; //!< A modifier (0-1) on the last used travel speed to move slower during coasting
    double coasting_min_volume;  //!< The minimal volume printed to build up enough pressure to leek the coasting_volume
};

<<<<<<< HEAD
/*!
 * The retraction configuration used in the GCodePathConfig of each feature (and the travel config)
 */
class RetractionConfig
{
public:
    double distance; //!< The distance retracted (in mm)
    double speed; //!< The speed with which to retract (in mm/s)
    double primeSpeed; //!< the speed with which to unretract (in mm/s)
    double prime_volume; //!< the amount of material primed after unretracting (in mm^3)
    int zHop; //!< the amount with which to lift the head during a retraction-travel
    int retraction_min_travel_distance; //!< Minimal distance traversed to even consider retracting (in micron)
    double retraction_extrusion_window; //!< Window of mm extruded filament in which to limit the amount of retractions
    int retraction_count_max; //!< The maximum amount of retractions allowed to occur in the RetractionConfig::retraction_extrusion_window
};

/*!
 * The GCodePathConfig is the configuration for moves/extrusion actions. This defines at which width the line is printed and at which speed.
 */
class GCodePathConfig
{
private:
    double speed_iconic; //!< movement speed (mm/s) specific to this print feature
    double speed; //!< current movement speed (mm/s) (modified by layer_nr etc.)
    int line_width; //!< width of the line extruded
    double flow; //!< extrusion flow modifier in %
    int layer_thickness; //!< layer height in micron
    double extrusion_mm3_per_mm;//!< mm^3 filament moved per mm line traversed
public:
    PrintFeatureType type; //!< name of the feature type
    RetractionConfig *const retraction_config; //!< The retraction configuration to use when retracting after a part of this feature has been printed.

    GCodePathConfig(RetractionConfig* retraction_config, PrintFeatureType type)
    : speed_iconic(0)
    , speed(0)
    , line_width(0)
    , extrusion_mm3_per_mm(0.0)
    , type(type)
    , retraction_config(retraction_config)
    {
    }
    
    /*!
     * Initialize some of the member variables.
     * 
     * \warning GCodePathConfig::setLayerHeight still has to be called before this object can be used.
     * 
     * \param speed The regular speed with which to print this feature
     * \param line_width The line width for this feature
     * \param flow The flow modifier to apply to the extruded filament when printing this feature
     */
    void init(double speed, int line_width, double flow)
    {
        speed_iconic = speed;
        this->speed = speed;
        this->line_width = line_width;
        this->flow = flow;
    }

    /*!
     * Set the layer height and (re)compute the extrusion_per_mm
     */
    void setLayerHeight(int layer_height)
    {
        this->layer_thickness = layer_height;
        calculateExtrusion();
    }
    
    /*!
     * Set the speed to somewhere between the @p min_speed and the speed_iconic.
     * 
     * This functions should not be called with @p layer_nr > @p max_speed_layer !
     * 
     * \param min_speed The speed at layer zero
     * \param layer_nr The layer number 
     * \param max_speed_layer The layer number for which the speed_iconic should be used.
     */
    void smoothSpeed(double min_speed, int layer_nr, double max_speed_layer) 
    {
        speed = (speed_iconic*layer_nr)/max_speed_layer + (min_speed*(max_speed_layer-layer_nr)/max_speed_layer);
    }

    /*!
     * Set the speed to the iconic speed, i.e. the normal speed of the feature type for which this is a config.
     */
    void setSpeedIconic()
    {
        speed = speed_iconic;
    }

    /*!
     * Can only be called after the layer height has been set (which is done while writing the gcode!)
     */
    double getExtrusionMM3perMM()
    {
        return extrusion_mm3_per_mm;
    }
    
    /*!
     * Get the movement speed in mm/s
     */
    double getSpeed()
    {
        return speed;
    }
    
    int getLineWidth()
    {
        return line_width;
    }
    
    bool isTravelPath()
    {
        return line_width == 0;
    }
    
    double getFlowPercentage()
    {
        return flow;
    }
    
private:
    void calculateExtrusion()
    {
        extrusion_mm3_per_mm = INT2MM(line_width) * INT2MM(layer_thickness) * double(flow) / 100.0;
    }
};
=======
>>>>>>> 33d2594b

//The GCodeExport class writes the actual GCode. This is the only class that knows how GCode looks and feels.
//  Any customizations on GCodes flavors are done in this class.
class GCodeExport : public NoCopy
{
private:
    struct ExtruderTrainAttributes
    {
        int nozzle_size; //!< The nozzle size label of the nozzle (e.g. 0.4mm; irrespective of tolerances)
        Point nozzle_offset;
        char extruderCharacter;
        std::string start_code;
        std::string end_code;
        double filament_area; //!< in mm^2 for non-volumetric, cylindrical filament

        RetractionConfig extruder_switch_retraction_config; //!< Retraction configuration used when performing extruder switches

        double totalFilament; //!< total filament used per extruder in mm^3
        int currentTemperature;
        int initial_temp; //!< Temperature this nozzle needs to be at the start of the print.

        double retraction_e_amount_current; //!< The current retracted amount (in mm or mm^3), or zero(i.e. false) if it is not currently retracted (positive values mean retracted amount, so negative impact on E values)
        double retraction_e_amount_at_e_start; //!< The ExtruderTrainAttributes::retraction_amount_current value at E0, i.e. the offset (in mm or mm^3) from E0 to the situation where the filament is at the tip of the nozzle.

        double prime_volume; //!< Amount of material (in mm^3) to be primed after an unretration (due to oozing and/or coasting)
        double last_retraction_prime_speed; //!< The last prime speed (in mm/s) of the to-be-primed amount

        std::deque<double> extruded_volume_at_previous_n_retractions; // in mm^3

        ExtruderTrainAttributes()
        : nozzle_offset(0,0)
        , extruderCharacter(0)
        , start_code("")
        , end_code("")
        , filament_area(0)
        , totalFilament(0)
        , currentTemperature(0)
        , initial_temp(0)
        , retraction_e_amount_current(0.0)
        , retraction_e_amount_at_e_start(0.0)
        , prime_volume(0.0)
        , last_retraction_prime_speed(0.0)
        { }
    };
    ExtruderTrainAttributes extruder_attr[MAX_EXTRUDERS];
    unsigned int extruder_count;
    bool use_extruder_offset_to_offset_coords;
    Point3 machine_dimensions;
    std::string machine_name;

    std::ostream* output_stream;
    std::string new_line;

    double current_e_value; //!< The last E value written to gcode (in mm or mm^3)
    Point3 currentPosition;
    double currentSpeed; //!< The current speed (F values / 60) in mm/s
    double current_acceleration; //!< The current acceleration in the XY direction (in mm/s^2)
    double current_jerk; //!< The current jerk in the XY direction (in mm/s^3)

    int zPos; // TODO: why is this different from currentPosition.z ? zPos is set every layer, while currentPosition.z is set every move. However, the z position is generally not changed within a layer!
    int isZHopped; //!< The amount by which the print head is currently z hopped, or zero if it is not z hopped. (A z hop is used during travel moves to avoid collision with other layer parts)

    int current_extruder;
    int currentFanSpeed;
    EGCodeFlavor flavor;

    double totalPrintTime; //!< The total estimated print time in seconds
    TimeEstimateCalculator estimateCalculator;
    
    bool is_volumatric;
    bool firmware_retract; //!< whether retractions are done in the firmware, or hardcoded in E values.

    unsigned int layer_nr; //!< for sending travel data

    int initial_bed_temp; //!< bed temperature at the beginning of the print.
protected:
    /*!
     * Convert an E value to a value in mm (if it wasn't already in mm) for the current extruder.
     * 
     * E values are either in mm or in mm^3
     * The current extruder is used to determine the filament area to make the conversion.
     * 
     * \param e the value to convert
     * \return the value converted to mm
     */
    double eToMm(double e);

    /*!
     * Convert a volume value to an E value (which might be volumetric as well) for the current extruder.
     * 
     * E values are either in mm or in mm^3
     * The current extruder is used to determine the filament area to make the conversion.
     * 
     * \param mm3 the value to convert
     * \return the value converted to mm or mm3 depending on whether the E axis is volumetric
     */
    double mm3ToE(double mm3);

    /*!
     * Convert a distance value to an E value (which might be linear/distance based as well) for the current extruder.
     * 
     * E values are either in mm or in mm^3
     * The current extruder is used to determine the filament area to make the conversion.
     * 
     * \param mm the value to convert
     * \return the value converted to mm or mm3 depending on whether the E axis is volumetric
     */
    double mmToE(double mm);

public:
    
    GCodeExport();
    ~GCodeExport();

    /*!
     * Get the gcode file header (e.g. ";FLAVOR:UltiGCode\n")
     * 
     * \param print_time The total print time in seconds of the whole gcode (if known)
     * \param filament_used The total mm^3 filament used for each extruder or a vector of the wrong size of unknown
     * \param mat_ids The material ids for each material.
     * \return The string representing the file header
     */
    std::string getFileHeader(const double* print_time = nullptr, const std::vector<double>& filament_used = std::vector<double>(), const std::vector<int16_t>& mat_ids = std::vector<int16_t>());

    void setLayerNr(unsigned int layer_nr);
    
    void setOutputStream(std::ostream* stream);

    int getNozzleSize(int extruder_idx);

    Point getExtruderOffset(int id);
    
    Point getGcodePos(int64_t x, int64_t y, int extruder_train);
    
    void setFlavor(EGCodeFlavor flavor);
    EGCodeFlavor getFlavor();
    
    void setZ(int z);
    
    void addLastCoastedVolume(double last_coasted_volume) 
    {
        extruder_attr[current_extruder].prime_volume += last_coasted_volume; 
    }
    
    Point3 getPosition();
    
    Point getPositionXY();

    int getPositionZ();

    int getExtruderNr();
    
    void setFilamentDiameter(unsigned int n, int diameter);
    
    double getCurrentExtrudedVolume();

    /*!
     * Get the total extruded volume for a specific extruder in mm^3
     * 
     * Retractions and unretractions don't contribute to this.
     * 
     * \param extruder_nr The extruder number for which to get the total netto extruded volume
     * \return total filament printed in mm^3
     */
    double getTotalFilamentUsed(int extruder_nr);

    /*!
     * Get the total estimated print time in seconds
     * 
     * \return total print time in seconds
     */
    double getTotalPrintTime();
    void updateTotalPrintTime();
    void resetTotalPrintTimeAndFilament();
    
    void writeComment(std::string comment);
    void writeTypeComment(const char* type);
    void writeTypeComment(PrintFeatureType type);
    void writeLayerComment(int layer_nr);
    void writeLayerCountComment(int layer_count);
    
    void writeLine(const char* line);
    
    /*!
     * Reset the current_e_value to prevent too high E values.
     * 
     * The current extruded volume is added to the current extruder_attr.
     */
    void resetExtrusionValue();
    
    void writeDelay(double timeAmount);
    
    void writeMove(Point p, double speed, double extrusion_per_mm);
    
    void writeMove(Point3 p, double speed, double extrusion_per_mm);
private:
    void writeMove(int x, int y, int z, double speed, double extrusion_per_mm);
    /*!
     * The writeMove when flavor == BFB
     */
    void writeMoveBFB(int x, int y, int z, double speed, double extrusion_per_mm);
public:
    void writeRetraction(RetractionConfig* config, bool force = false, bool extruder_switch = false);
    
    void writeRetraction_extruderSwitch();
    
    void switchExtruder(int newExtruder);
    
    void writeCode(const char* str);
    
    /*!
     * Write the gcode for priming the current extruder train so that it can be used.
     */
    void writePrimeTrain();
    
    void writeFanCommand(double speed);
    
    void writeTemperatureCommand(int extruder, double temperature, bool wait = false);
    void writeBedTemperatureCommand(double temperature, bool wait = false);

    /*!
     * Write the command for setting the acceleration to a specific value
     */
    void writeAcceleration(double acceleration);

    /*!
     * Write the command for setting the jerk to a specific value
     */
    void writeJerk(double jerk);

    /*!
     * Set member variables using the settings in \p settings
     * 
     * \param settings The meshgroup to get the global bed temp from and to get the extruder trains from which to get the nozzle temperatures
     */
    void preSetup(MeshGroup* settings);

    /*!
     * Handle the initial (bed/nozzle) temperatures before any gcode is processed.
     * These temperatures are set in the pre-print setup in the firmware.
     * 
     * See FffGcodeWriter::processStartingCode
     * 
     * \param settings The meshgroup to get the global bed temp from and to get the extruder trains from which to get the nozzle temperatures
     */
    void setInitialTemps(const MeshGroup& settings);

    /*!
     * Override or set an initial nozzle temperature as written by GCodeExport::setInitialTemps
     * This is used primarily during better specification of temperatures in LayerPlanBuffer::insertPreheatCommand
     * 
     * \param extruder_nr The extruder number for which to better specify the temp
     * \param temp The temp at which the nozzle should be at startup
     */
    void setInitialTemp(int extruder_nr, double temp);

    void finalize(double moveSpeed, const char* endCode);
};

}

#endif//GCODEEXPORT_H
<|MERGE_RESOLUTION|>--- conflicted
+++ resolved
@@ -30,136 +30,6 @@
     double coasting_min_volume;  //!< The minimal volume printed to build up enough pressure to leek the coasting_volume
 };
 
-<<<<<<< HEAD
-/*!
- * The retraction configuration used in the GCodePathConfig of each feature (and the travel config)
- */
-class RetractionConfig
-{
-public:
-    double distance; //!< The distance retracted (in mm)
-    double speed; //!< The speed with which to retract (in mm/s)
-    double primeSpeed; //!< the speed with which to unretract (in mm/s)
-    double prime_volume; //!< the amount of material primed after unretracting (in mm^3)
-    int zHop; //!< the amount with which to lift the head during a retraction-travel
-    int retraction_min_travel_distance; //!< Minimal distance traversed to even consider retracting (in micron)
-    double retraction_extrusion_window; //!< Window of mm extruded filament in which to limit the amount of retractions
-    int retraction_count_max; //!< The maximum amount of retractions allowed to occur in the RetractionConfig::retraction_extrusion_window
-};
-
-/*!
- * The GCodePathConfig is the configuration for moves/extrusion actions. This defines at which width the line is printed and at which speed.
- */
-class GCodePathConfig
-{
-private:
-    double speed_iconic; //!< movement speed (mm/s) specific to this print feature
-    double speed; //!< current movement speed (mm/s) (modified by layer_nr etc.)
-    int line_width; //!< width of the line extruded
-    double flow; //!< extrusion flow modifier in %
-    int layer_thickness; //!< layer height in micron
-    double extrusion_mm3_per_mm;//!< mm^3 filament moved per mm line traversed
-public:
-    PrintFeatureType type; //!< name of the feature type
-    RetractionConfig *const retraction_config; //!< The retraction configuration to use when retracting after a part of this feature has been printed.
-
-    GCodePathConfig(RetractionConfig* retraction_config, PrintFeatureType type)
-    : speed_iconic(0)
-    , speed(0)
-    , line_width(0)
-    , extrusion_mm3_per_mm(0.0)
-    , type(type)
-    , retraction_config(retraction_config)
-    {
-    }
-    
-    /*!
-     * Initialize some of the member variables.
-     * 
-     * \warning GCodePathConfig::setLayerHeight still has to be called before this object can be used.
-     * 
-     * \param speed The regular speed with which to print this feature
-     * \param line_width The line width for this feature
-     * \param flow The flow modifier to apply to the extruded filament when printing this feature
-     */
-    void init(double speed, int line_width, double flow)
-    {
-        speed_iconic = speed;
-        this->speed = speed;
-        this->line_width = line_width;
-        this->flow = flow;
-    }
-
-    /*!
-     * Set the layer height and (re)compute the extrusion_per_mm
-     */
-    void setLayerHeight(int layer_height)
-    {
-        this->layer_thickness = layer_height;
-        calculateExtrusion();
-    }
-    
-    /*!
-     * Set the speed to somewhere between the @p min_speed and the speed_iconic.
-     * 
-     * This functions should not be called with @p layer_nr > @p max_speed_layer !
-     * 
-     * \param min_speed The speed at layer zero
-     * \param layer_nr The layer number 
-     * \param max_speed_layer The layer number for which the speed_iconic should be used.
-     */
-    void smoothSpeed(double min_speed, int layer_nr, double max_speed_layer) 
-    {
-        speed = (speed_iconic*layer_nr)/max_speed_layer + (min_speed*(max_speed_layer-layer_nr)/max_speed_layer);
-    }
-
-    /*!
-     * Set the speed to the iconic speed, i.e. the normal speed of the feature type for which this is a config.
-     */
-    void setSpeedIconic()
-    {
-        speed = speed_iconic;
-    }
-
-    /*!
-     * Can only be called after the layer height has been set (which is done while writing the gcode!)
-     */
-    double getExtrusionMM3perMM()
-    {
-        return extrusion_mm3_per_mm;
-    }
-    
-    /*!
-     * Get the movement speed in mm/s
-     */
-    double getSpeed()
-    {
-        return speed;
-    }
-    
-    int getLineWidth()
-    {
-        return line_width;
-    }
-    
-    bool isTravelPath()
-    {
-        return line_width == 0;
-    }
-    
-    double getFlowPercentage()
-    {
-        return flow;
-    }
-    
-private:
-    void calculateExtrusion()
-    {
-        extrusion_mm3_per_mm = INT2MM(line_width) * INT2MM(layer_thickness) * double(flow) / 100.0;
-    }
-};
-=======
->>>>>>> 33d2594b
 
 //The GCodeExport class writes the actual GCode. This is the only class that knows how GCode looks and feels.
 //  Any customizations on GCodes flavors are done in this class.
