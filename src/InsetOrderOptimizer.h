--- conflicted
+++ resolved
@@ -50,13 +50,9 @@
     const EZSeamType z_seam_type;
     const Point z_seam_pos;
     bool added_something;
-<<<<<<< HEAD
     WallOverlapComputation* wall_overlapper_0;
     WallOverlapComputation* wall_overlapper_x;
-    std::vector<std::vector<ConstPolygonRef>> inset_polys; // vector of vectors holding the inset polygons
-=======
     std::vector<std::vector<ConstPolygonPointer>> inset_polys; // vector of vectors holding the inset polygons
->>>>>>> 38a7e5c8
 
     /*!
      * Generate the insets for the holes of a given layer part after optimizing the ordering.
