//Copyright (C) 2013 David Braam
//Copyright (c) 2017 Ultimaker B.V.
//CuraEngine is released under the terms of the AGPLv3 or higher.

#include <cmath> // sqrt
#include <utility> // pair
#include <deque>
#include <cmath> // round

#ifdef _OPENMP
#include <omp.h>
#endif // _OPENMP

#include "support.h"

#include "utils/math.h"
#include "progress/Progress.h"

namespace cura 
{
<<<<<<< HEAD
    
    
Polygons AreaSupport::join(const Polygons& supportLayer_up, Polygons& supportLayer_this, int64_t supportJoinDistance, int64_t smoothing_distance, int max_smoothing_angle, bool conical_support, int64_t conical_support_offset, int64_t conical_smallest_breadth)
=======

bool AreaSupport::handleSupportModifierMesh(SliceDataStorage& storage, const SettingsBaseVirtual& mesh, const Slicer* slicer)
{
    if (!mesh.getSettingBoolean("anti_overhang_mesh") && !mesh.getSettingBoolean("support_mesh"))
    {
        return false;
    }
    enum ModifierType { ANTI_OVERHANG, SUPPORT_DROP_DOWN, SUPPORT_VANILLA };
    ModifierType modifier_type = (mesh.getSettingBoolean("anti_overhang_mesh"))? ANTI_OVERHANG : ((mesh.getSettingBoolean("support_mesh_drop_down"))? SUPPORT_DROP_DOWN : SUPPORT_VANILLA);
    for (unsigned int layer_nr = 0; layer_nr < slicer->layers.size(); layer_nr++)
    {
        SupportLayer& support_layer = storage.support.supportLayers[layer_nr];
        const SlicerLayer& slicer_layer = slicer->layers[layer_nr];
        switch (modifier_type)
        {
        case ANTI_OVERHANG:
            support_layer.anti_overhang.add(slicer_layer.polygons);
            break;
        case SUPPORT_DROP_DOWN:
            support_layer.support_mesh_drop_down.add(slicer_layer.polygons);
            break;
        case SUPPORT_VANILLA:
            support_layer.support_mesh.add(slicer_layer.polygons);
            break;
        }
    }
    return true;
}


Polygons AreaSupport::join(Polygons& supportLayer_up, Polygons& supportLayer_this, int64_t supportJoinDistance, int64_t smoothing_distance, int max_smoothing_angle, bool conical_support, int64_t conical_support_offset, int64_t conical_smallest_breadth)
>>>>>>> dbc63c2d
{
    Polygons joined;
    if (conical_support)
    {
        Polygons insetted = supportLayer_up.offset(-conical_smallest_breadth/2);
        Polygons small_parts = supportLayer_up.difference(insetted.offset(conical_smallest_breadth/2+20));
        joined = supportLayer_this.unionPolygons(supportLayer_up.offset(conical_support_offset))
                                .unionPolygons(small_parts);
    }
    else 
    {
        joined = supportLayer_this.unionPolygons(supportLayer_up);
    }
    // join different parts
    if (supportJoinDistance > 0)
    {
        joined = joined.offset(supportJoinDistance)
                        .offset(-supportJoinDistance);
    }

    // remove jagged line pieces introduced by unioning separate overhang areas for consectuive layers
    //
    // support may otherwise look like:
    //      _____________________      .
    //     /                     \      } dist_from_lower_layer
    //    /__                   __\    /
    //      /''--...........--''\        `\                                                 .
    //     /                     \         } dist_from_lower_layer
    //    /__                   __\      ./
    //      /''--...........--''\     `\                                                    .
    //     /                     \      } dist_from_lower_layer
    //    /_______________________\   ,/
    //            rather than
    //      _____________________
    //     /                     \                                                          .
    //    /                       \                                                         .
    //    |                       |
    //    |                       |
    //    |                       |
    //    |                       |
    //    |                       |
    //    |_______________________|
    //
    // dist_from_lower_layer may be up to max_dist_from_lower_layer (see below), but that value may be extremely high
    joined = joined.smooth_outward(max_smoothing_angle, smoothing_distance);

    return joined;
}

void AreaSupport::generateSupportAreas(SliceDataStorage& storage, unsigned int layer_count)
{
    int max_layer_nr_support_mesh_filled;
    for (max_layer_nr_support_mesh_filled = storage.support.supportLayers.size() - 1; max_layer_nr_support_mesh_filled >= 0; max_layer_nr_support_mesh_filled--)
    {
        const SupportLayer& support_layer = storage.support.supportLayers[max_layer_nr_support_mesh_filled];
        if (support_layer.supportAreas.size() > 0)
        {
            break;
        }
    }
    storage.support.layer_nr_max_filled_layer = std::max(storage.support.layer_nr_max_filled_layer, max_layer_nr_support_mesh_filled);
    for (int layer_nr = 0; layer_nr < max_layer_nr_support_mesh_filled; layer_nr++)
    {
        SupportLayer& support_layer = storage.support.supportLayers[max_layer_nr_support_mesh_filled];
        support_layer.anti_overhang = support_layer.anti_overhang.unionPolygons();
        support_layer.support_mesh_drop_down = support_layer.support_mesh_drop_down.unionPolygons();
        support_layer.support_mesh = support_layer.support_mesh.unionPolygons();
    }

    // initialization of supportAreasPerLayer
    if (layer_count > storage.support.supportLayers.size())
    { // there might already be anti_overhang_area data or support mesh data in the supportLayers
        storage.support.supportLayers.resize(layer_count);
    }

    // generate support areas
    bool support_modifier_meshes_handled = false;
    for (unsigned int mesh_idx = 0; mesh_idx < storage.meshes.size(); mesh_idx++)
    {
        SliceMeshStorage& mesh = storage.meshes[mesh_idx];
        if (mesh.getSettingBoolean("infill_mesh") || mesh.getSettingBoolean("anti_overhang_mesh"))
        {
            continue;
        }
        SettingsBaseVirtual* infill_settings = &storage.meshes[mesh_idx];
        SettingsBaseVirtual* interface_settings = &storage.meshes[mesh_idx];
        if (mesh.getSettingBoolean("support_mesh"))
        {
            if (support_modifier_meshes_handled)
            { // handle all support_mesh and support_mesh_drop_down areas only once
                continue;
            }
            // use extruder train settings rather than the per-object settings of the first support mesh encountered.
            // because all support meshes are processed at the same time it doesn't make sense to use the per-object settings of the first support mesh encountered.
            // instead we must use the support extruder settings, which is the settings base common to all support meshes.
            int interface_extruder_nr = storage.getSettingAsIndex("support_interface_extruder_nr");
            int infill_extruder_nr = storage.getSettingAsIndex("support_infill_extruder_nr");
            infill_settings = storage.meshgroup->getExtruderTrain(infill_extruder_nr);
            interface_settings = storage.meshgroup->getExtruderTrain(interface_extruder_nr);
            support_modifier_meshes_handled = true;
        }
        std::vector<Polygons> supportAreas;
        supportAreas.resize(layer_count, Polygons());
        generateSupportAreas(storage, *infill_settings, *interface_settings, mesh_idx, layer_count, supportAreas);

        for (unsigned int layer_idx = 0; layer_idx < layer_count; layer_idx++)
        {
            storage.support.supportLayers[layer_idx].supportAreas.add(supportAreas[layer_idx]);
        }
    }

    for (unsigned int layer_idx = 0; layer_idx < layer_count ; layer_idx++)
    {
        Polygons& support_areas = storage.support.supportLayers[layer_idx].supportAreas;
        support_areas = support_areas.unionPolygons();
    }

    // handle support interface
    for (unsigned int mesh_idx = 0; mesh_idx < storage.meshes.size(); mesh_idx++)
    {
        SliceMeshStorage& mesh = storage.meshes[mesh_idx];
        if (mesh.getSettingBoolean("infill_mesh") || mesh.getSettingBoolean("anti_overhang_mesh"))
        {
            continue;
        }

        if (mesh.getSettingBoolean("support_roof_enable"))
        {
            generateSupportRoof(storage, mesh);
        }
        if (mesh.getSettingBoolean("support_bottom_enable"))
        {
            generateSupportBottom(storage, mesh);
        }
    }
}

/* 
 * Algorithm:
 * From top layer to bottom layer:
 * - find overhang by looking at the difference between two consucutive layers
 * - join with support areas from layer above
 * - subtract current layer
 * - use the result for the next lower support layer (without doing XY-distance and Z bottom distance, so that a single support beam may move around the model a bit => more stability)
 * - perform inset using X/Y-distance and bottom Z distance
 * 
 * for support buildplate only: purge all support not connected to buildplate
 */
void AreaSupport::generateSupportAreas(SliceDataStorage& storage, const SettingsBaseVirtual& infill_settings, const SettingsBaseVirtual& interface_settings, unsigned int mesh_idx, unsigned int layer_count, std::vector<Polygons>& supportAreas)
{
    const SliceMeshStorage& mesh = storage.meshes[mesh_idx];
        
    // given settings
    ESupportType support_type = storage.getSettingAsSupportType("support_type");

    bool is_support_modifier_place_holder = mesh.getSettingBoolean("support_mesh"); // whether this mesh is an empty mesh and this function is only called to generate support for support meshes

    if (!mesh.getSettingBoolean("support_enable") && !is_support_modifier_place_holder)
    {
        return;
    }
    if (support_type == ESupportType::NONE && !is_support_modifier_place_holder)
    {
        return;
<<<<<<< HEAD
    
    const double supportAngle = mesh.getSettingInAngleRadians("support_angle");
    const bool supportOnBuildplateOnly = support_type == ESupportType::PLATFORM_ONLY;
    const int supportZDistanceBottom = mesh.getSettingInMicrons("support_bottom_distance");
    const int supportZDistanceTop = mesh.getSettingInMicrons("support_top_distance");
    const int join_distance = mesh.getSettingInMicrons("support_join_distance");
    const coord_t support_bottom_stair_step_height = std::max(static_cast<coord_t>(0), mesh.getSettingInMicrons("support_bottom_stair_step_height"));
    const coord_t support_bottom_stair_step_width = std::max(static_cast<coord_t>(0), mesh.getSettingInMicrons("support_bottom_stair_step_width"));
=======
    }
>>>>>>> dbc63c2d

    const int layerThickness = storage.getSettingInMicrons("layer_height");

    int support_infill_extruder_nr = storage.getSettingAsIndex("support_infill_extruder_nr");

    const double supportAngle = interface_settings.getSettingInAngleRadians("support_angle");
    const bool supportOnBuildplateOnly = support_type == ESupportType::PLATFORM_ONLY;
    const int supportZDistanceBottom = interface_settings.getSettingInMicrons("support_bottom_distance");
    const int supportZDistanceTop = interface_settings.getSettingInMicrons("support_top_distance");
    const unsigned int tower_top_layer_count = 6; // number of layers after which to conclude that a tiny support area needs a tower
    const int support_bottom_stair_step_height = interface_settings.getSettingInMicrons("support_bottom_stair_step_height");

    const int join_distance = infill_settings.getSettingInMicrons("support_join_distance");
    const int extension_offset = infill_settings.getSettingInMicrons("support_offset");

    const int supportTowerDiameter = infill_settings.getSettingInMicrons("support_tower_diameter");
    const int supportMinAreaSqrt = infill_settings.getSettingInMicrons("support_minimal_diameter");
    const double supportTowerRoofAngle = infill_settings.getSettingInAngleRadians("support_tower_roof_angle");
    const bool use_towers = infill_settings.getSettingBoolean("support_use_towers") && supportMinAreaSqrt > 0;

    const int supportXYDistance = infill_settings.getSettingInMicrons("support_xy_distance");
    const int support_xy_distance_overhang = infill_settings.getSettingInMicrons("support_xy_distance_overhang");
    const bool use_support_xy_distance_overhang = infill_settings.getSettingAsSupportDistPriority("support_xy_overrides_z") == SupportDistPriority::Z_OVERRIDES_XY; // whether to use a different xy distance at overhangs

    const double conical_support_angle = infill_settings.getSettingInAngleRadians("support_conical_angle");
    const bool conical_support = infill_settings.getSettingBoolean("support_conical_enabled") && conical_support_angle != 0;
    const int64_t conical_smallest_breadth = infill_settings.getSettingInMicrons("support_conical_min_width");

    // derived settings:
    const int max_smoothing_angle = 135; // maximum angle of inner corners to be smoothed
    coord_t smoothing_distance;
    { // compute best smoothing_distance
        ExtruderTrain& infill_train = *storage.meshgroup->getExtruderTrain(support_infill_extruder_nr);
        const coord_t support_infill_line_width = infill_train.getSettingInMicrons("support_line_width");
        smoothing_distance = support_infill_line_width;
        if (mesh.getSettingBoolean("support_roof_enable"))
        {
            const int support_roof_extruder_nr = storage.getSettingAsIndex("support_roof_extruder_nr");
            const ExtruderTrain& roof_train = *storage.meshgroup->getExtruderTrain(support_roof_extruder_nr);
            const coord_t support_roof_line_width = roof_train.getSettingInMicrons("support_roof_line_width");
            smoothing_distance = std::max(smoothing_distance, support_roof_line_width);
        }

        if (mesh.getSettingBoolean("support_bottom_enable"))
        {
            const int support_bottom_extruder_nr = storage.getSettingAsIndex("support_bottom_extruder_nr");
            const ExtruderTrain& bottom_train = *storage.meshgroup->getExtruderTrain(support_bottom_extruder_nr);
            const coord_t support_bottom_line_width = bottom_train.getSettingInMicrons("support_bottom_line_width");
            smoothing_distance = std::max(smoothing_distance, support_bottom_line_width);
        }
    }

    const int z_layer_distance_tower = 1; // start tower directly below overhang point
    
    
    int supportLayerThickness = layerThickness;
    
    const unsigned int layerZdistanceTop = std::max(0U, round_up_divide(supportZDistanceTop, supportLayerThickness)) + 1; // support must always be 1 layer below overhang
    const unsigned int bottom_empty_layer_count = std::max(0U, round_up_divide(supportZDistanceBottom, supportLayerThickness)); // number of empty layers between support and model
    const unsigned int bottom_stair_step_layer_count = support_bottom_stair_step_height / supportLayerThickness + 1; // the difference in layers between two stair steps. One is normal support (not stair-like)

    double tanAngle = tan(supportAngle) - 0.01;  // the XY-component of the supportAngle
    int max_dist_from_lower_layer = tanAngle * supportLayerThickness; // max dist which can be bridged
    
    int64_t conical_support_offset;
    if (conical_support_angle > 0) 
    { // outward ==> wider base than overhang
        conical_support_offset = -(tan(conical_support_angle) - 0.01) * supportLayerThickness;
    }
    else 
    { // inward ==> smaller base than overhang
        conical_support_offset = (tan(-conical_support_angle) - 0.01) * supportLayerThickness;
    }
    
    unsigned int support_layer_count = layer_count;
    
    double tanTowerRoofAngle = tan(supportTowerRoofAngle);
    int towerRoofExpansionDistance = layerThickness / tanTowerRoofAngle;
    
    
    // early out
    
    if ( layerZdistanceTop + 1 > support_layer_count )
    {
        return;
    }
    
    
    // computation
        
    
    std::vector<std::vector<Polygons>> overhang_points; // stores overhang_points of each layer
    if (use_towers && !is_support_modifier_place_holder)
    {
        AreaSupport::detectOverhangPoints(storage, mesh, overhang_points, layer_count, supportMinAreaSqrt);
    }

    std::vector<Polygons> xy_disallowed_per_layer;
    std::vector<Polygons> full_overhang_per_layer;
    xy_disallowed_per_layer.resize(support_layer_count);
    full_overhang_per_layer.resize(support_layer_count);
<<<<<<< HEAD
#pragma omp parallel for default(none) shared(xy_disallowed_per_layer, full_overhang_per_layer, support_layer_count, storage, mesh, max_dist_from_lower_layer, tanAngle) schedule(dynamic)
    for (unsigned int layer_idx = 1; layer_idx < support_layer_count; layer_idx++)
=======
    if (!is_support_modifier_place_holder)
>>>>>>> dbc63c2d
    {
        #pragma omp parallel for default(none) shared(xy_disallowed_per_layer, full_overhang_per_layer, support_layer_count, storage, mesh, max_dist_from_lower_layer, tanAngle) schedule(dynamic)
        for (unsigned int layer_idx = 0; layer_idx < support_layer_count; layer_idx++)
        {
            std::pair<Polygons, Polygons> basic_and_full_overhang = computeBasicAndFullOverhang(storage, mesh, layer_idx, max_dist_from_lower_layer);
            full_overhang_per_layer[layer_idx] = basic_and_full_overhang.second;

            Polygons basic_overhang = basic_and_full_overhang.first;
            Polygons outlines = storage.getLayerOutlines(layer_idx, false);
            if (use_support_xy_distance_overhang)
            {
                Polygons xy_overhang_disallowed = basic_overhang.offset(supportZDistanceTop * tanAngle);
                Polygons xy_non_overhang_disallowed = outlines.difference(basic_overhang.offset(supportXYDistance)).offset(supportXYDistance);

                xy_disallowed_per_layer[layer_idx] = xy_overhang_disallowed.unionPolygons(xy_non_overhang_disallowed.unionPolygons(outlines.offset(support_xy_distance_overhang)));
            }
            else
            {
                xy_disallowed_per_layer[layer_idx] = outlines.offset(supportXYDistance);
            }
        }
    }

<<<<<<< HEAD
    int overhang_points_pos = overhang_points.size() - 1;
    const Polygons empty;
    const Polygons* supportLayer_last = &empty;
=======
    Polygons supportLayer_last;
>>>>>>> dbc63c2d
    std::vector<Polygons> towerRoofs;
    Polygons stair_removal; // polygons to subtract from support because of stair-stepping

    for (unsigned int layer_idx = support_layer_count - 1 - layerZdistanceTop; layer_idx != (unsigned int) -1 ; layer_idx--)
    {
        Polygons supportLayer_this = full_overhang_per_layer[layer_idx + layerZdistanceTop];;

        if (extension_offset && !is_support_modifier_place_holder)
        {
            supportLayer_this = supportLayer_this.offset(extension_offset);
        }

        if (use_towers && !is_support_modifier_place_holder)
        {
            // handle straight walls
            AreaSupport::handleWallStruts(supportLayer_this, supportMinAreaSqrt, supportTowerDiameter);
            // handle towers
            AreaSupport::handleTowers(supportLayer_this, towerRoofs, overhang_points, layer_idx, towerRoofExpansionDistance, supportTowerDiameter, supportMinAreaSqrt, layer_count, z_layer_distance_tower);
        }
    
        if (layer_idx+1 < support_layer_count)
        { // join with support from layer up                
            supportLayer_this = AreaSupport::join(*supportLayer_last, supportLayer_this, join_distance, smoothing_distance, max_smoothing_angle, conical_support, conical_support_offset, conical_smallest_breadth);
        }

        // make towers for small support
        if (use_towers)
        {
            for (ConstPolygonRef poly : supportLayer_this)
            {
                if (poly.area() < supportMinAreaSqrt * supportMinAreaSqrt)
                {
                    if (layer_idx < support_layer_count - tower_top_layer_count && layer_idx >= tower_top_layer_count + layerZdistanceBottom)
                    {
                        const Polygons& support_layer_above = supportAreas[layer_idx + tower_top_layer_count];
                        Point middle = AABB(poly).getMiddle();
                        bool has_support_above = support_layer_above.inside(middle);
                        bool has_model_below = storage.getLayerOutlines(layer_idx - tower_top_layer_count - layerZdistanceBottom, false).inside(middle);
                        if (has_support_above && !has_model_below)
                        {
                            Polygons tiny_tower_here;
                            tiny_tower_here.add(poly);
                            towerRoofs.emplace_back(tiny_tower_here);
                        }
                    }
                }
            }
        }

        if (is_support_modifier_place_holder && storage.support.supportLayers[layer_idx].support_mesh_drop_down.size() > 0)
        { // handle support mesh which should be supported by more support
            supportLayer_this = supportLayer_this.unionPolygons(storage.support.supportLayers[layer_idx].support_mesh_drop_down);
        }

<<<<<<< HEAD
        // Enforce XY distance before bottom distance,
        // because xy_offset might have introduced overlap between model and support,
        // which makes stair stepping conclude the support already rests on the model,
        // so it thinks it can make a step.

=======
        // move up from model
        if (layerZdistanceBottom > 0 && layer_idx >= layerZdistanceBottom)
        {
            int stepHeight = support_bottom_stair_step_height / supportLayerThickness + 1;
            int bottomLayer = ((layer_idx - layerZdistanceBottom) / stepHeight) * stepHeight;
            supportLayer_this = supportLayer_this.difference(storage.getLayerOutlines(bottomLayer, false));
        }

        supportLayer_last = supportLayer_this;
        
        
>>>>>>> dbc63c2d
        // inset using X/Y distance
        if (supportLayer_this.size() > 0)
        {
            supportLayer_this = supportLayer_this.difference(xy_disallowed_per_layer[layer_idx]);
        }

<<<<<<< HEAD
        // move up from model
        moveUpFromModel(storage, stair_removal, supportLayer_this, layer_idx, bottom_empty_layer_count, bottom_stair_step_layer_count, support_bottom_stair_step_width);

=======
        if (is_support_modifier_place_holder && storage.support.supportLayers[layer_idx].support_mesh.size() > 0)
        { // handle support mesh which should NOT be supported by more support
            supportLayer_this = supportLayer_this.unionPolygons(storage.support.supportLayers[layer_idx].support_mesh);
        }
>>>>>>> dbc63c2d

        supportAreas[layer_idx] = supportLayer_this;
        supportLayer_last = &supportAreas[layer_idx];

        Progress::messageProgress(Progress::Stage::SUPPORT, support_layer_count * (mesh_idx + 1) - layer_idx, support_layer_count * storage.meshes.size());
    }
    
    // do stuff for when support on buildplate only
    if (supportOnBuildplateOnly)
    {
        Polygons touching_buildplate = supportAreas[0]; // TODO: not working for conical support!
        for (unsigned int layer_idx = 1 ; layer_idx < storage.support.supportLayers.size() ; layer_idx++)
        {
            Polygons& supportLayer = supportAreas[layer_idx];
            
            if (conical_support)
            { // with conical support the next layer is allowed to be larger than the previous
                touching_buildplate = touching_buildplate.offset(std::abs(conical_support_offset) + 10, ClipperLib::jtMiter, 10); 
                // + 10 and larger miter limit cause performing an outward offset after an inward offset can disregard sharp corners
                //
                // conical support can make
                //  layer above    layer below
                //    v              v
                //  |               : |
                //  |        ==>    : |__
                //  |____           :....
                // 
                // a miter limit would result in
                //  | :             : |
                //  | :..    <==    : |__
                //  .\___           :....
                //
                
            }
            
            touching_buildplate = supportLayer.intersection(touching_buildplate); // from bottom to top, support areas can only decrease!
            
            supportAreas[layer_idx] = touching_buildplate;
        }
    }

    //Enforce top Z distance.
    if (layerZdistanceTop > 1)
    {
        // this is performed after the main support generation loop above, because it affects the joining of polygons
        // if this would be performed in the main loop then some support would not have been generated under the overhangs and consequently no support is generated for that,
        // meaning almost no support would be generated in some cases which definitely need support.
        const int max_checking_layer_idx = std::min(static_cast<int>(storage.support.supportLayers.size())
                                                  , static_cast<int>(support_layer_count - (layerZdistanceTop - 1)));
        const size_t max_checking_idx_size_t = std::max(0, max_checking_layer_idx);
#pragma omp parallel for default(none) shared(supportAreas, support_layer_count, storage) schedule(dynamic)
        for (size_t layer_idx = 0; layer_idx < max_checking_idx_size_t; layer_idx++)
        {
            supportAreas[layer_idx] = supportAreas[layer_idx].difference(storage.getLayerOutlines(layer_idx + layerZdistanceTop - 1, false));
        }
    }

    for (unsigned int layer_idx = supportAreas.size() - 1; layer_idx != (unsigned int) std::max(-1, storage.support.layer_nr_max_filled_layer) ; layer_idx--)
    {
        const Polygons& support_here = supportAreas[layer_idx];
        if (support_here.size() > 0)
        {
            storage.support.layer_nr_max_filled_layer = layer_idx;
            break;
        }
    }

    storage.support.generated = true;
}

void AreaSupport::moveUpFromModel(const SliceDataStorage& storage, Polygons& stair_removal, Polygons& support_areas, const int layer_idx, const int bottom_empty_layer_count, const unsigned int bottom_stair_step_layer_count, const coord_t support_bottom_stair_step_width)
{
// The idea behing support bottom stairs:
//
//   LEGEND:
//   A: support resting on model
//   x: stair step width
//   C: to be removed from support untill the next stair step = intersection between model below and A offsetted by x
//
//     ALGORITHM                                                      RESULT
//
// ###########################                                     ###########################                              .
//    support                                                         support                                               .
// ###########################   ┐                                 ###########################                              .
// AAAAxxxxxxxxxxxxxx            │                                                                                          .
// CCCCCCCCCCCC                  │                                 ____        ###############                              .
// |   \      :                  │                                 |   \                                                    .
// |____\     :                  ├> stair step height              |____\      ###############                              .
// |     \    :                  │                                 |     \                                                  .
// |______\   :                  │                                 |______\    ###############                              .
// |       \  :                  │                                 |       \                                                .
// |________\ :                  │                                 |________\  ###############                              .
// |model    \:                  │                                 |model    \                                              .
// |__________\###############   ┘                                 |__________\###############                              .
// |           \                                                   |           \                                            .
// |____________\                                                  |____________\                                           .
//
//
//
//
//       for more horizontal surface, the stepping is (partly) negated
//
// ############################################################################
//                                                    support
// ############################################################################     ┐
// AAAAAxxxxxxxxxxxxx                                                               │
// CCCCCCCCCCCCCCCCCC##########################################################     │           >>>>>>>>>   result only applies stair step to first layer(s) of what woud normally be the stair step
//      ^^--..__                                                                    │
//              ^^--..__#######################################################     ├> stair step height
// ⎺⎺⎺⎺⎺⎺⎺⎺⎺⎺⎺⎺⎺⎺⎺⎺⎺⎺⎺  ^^--..__                                                    │
//                              ^^--..__#######################################     │
// ⎺⎺⎺⎺⎺⎺⎺⎺⎺⎺⎺⎺⎺⎺⎺⎺⎺⎺⎺⎺⎺⎺⎺⎺⎺⎺⎺⎺⎺⎺⎺⎺⎺⎺⎺⎺ ^^--..__                                    │
//                                              ^^--..__#######################     │
// ⎺⎺⎺⎺⎺⎺⎺⎺⎺⎺⎺⎺⎺⎺⎺⎺⎺⎺⎺⎺⎺⎺⎺⎺⎺⎺⎺⎺⎺⎺⎺⎺⎺⎺⎺⎺⎺⎺⎺⎺⎺⎺⎺⎺⎺⎺⎺⎺⎺⎺⎺⎺⎺^^--..__                    │
//                                                              ^^--..__#######     ┘
// ⎺⎺⎺⎺⎺⎺⎺⎺⎺⎺⎺⎺⎺⎺⎺⎺⎺⎺⎺⎺⎺⎺⎺⎺⎺⎺⎺⎺⎺⎺⎺⎺⎺⎺⎺⎺⎺⎺⎺⎺⎺⎺⎺⎺⎺⎺⎺⎺⎺⎺⎺⎺⎺⎺⎺⎺⎺⎺⎺⎺⎺⎺⎺⎺⎺⎺⎺⎺
    if (layer_idx < bottom_empty_layer_count)
    {
        return;
    }
    if (bottom_empty_layer_count <= 0 && bottom_stair_step_layer_count <= 1)
    {
        return;
    }

    int bottom_layer_nr = layer_idx - bottom_empty_layer_count;
    const Polygons bottom_outline = storage.getLayerOutlines(bottom_layer_nr, false);

    Polygons to_be_removed;
    if (bottom_stair_step_layer_count <= 1)
    {
        to_be_removed = bottom_outline;
    }
    else
    {
        to_be_removed = stair_removal.unionPolygons(bottom_outline);
        if (layer_idx % bottom_stair_step_layer_count == 0)
        { // update stairs for next step
            const Polygons supporting_bottom = storage.getLayerOutlines(bottom_layer_nr - 1, false);
            const Polygons allowed_step_width = support_areas.intersection(supporting_bottom).offset(support_bottom_stair_step_width);

            int step_bottom_layer_nr = bottom_layer_nr - bottom_stair_step_layer_count + 1;
            if (step_bottom_layer_nr >= 0)
            {
                const Polygons step_bottom_outline = storage.getLayerOutlines(step_bottom_layer_nr, false);
                stair_removal = step_bottom_outline.intersection(allowed_step_width);
            }
            else
            {
                stair_removal = allowed_step_width;
            }
        }
    }
    support_areas = support_areas.difference(to_be_removed);
}


/*            layer 2
 * layer 1 ______________|
 * _______|         ^^^^^ basic overhang
 * 
 * ^^^^^^^ supporter
 * ^^^^^^^^^^^^^^^^^ supported
 * ^^^^^^^^^^^^^^^^^^^^^^ supportee
 *         ^^^^^^^^^^^^^^^^^^^^^^^^ overhang extended
 *         ^^^^^^^^^      overhang extensions
 *         ^^^^^^^^^^^^^^ overhang
 */
std::pair<Polygons, Polygons> AreaSupport::computeBasicAndFullOverhang(const SliceDataStorage& storage, const SliceMeshStorage& mesh, const unsigned int layer_idx, const int64_t max_dist_from_lower_layer)
{
    Polygons supportLayer_supportee = mesh.layers[layer_idx].getOutlines();
    Polygons supportLayer_supporter = storage.getLayerOutlines(layer_idx-1, false);

    Polygons supportLayer_supported =  supportLayer_supporter.offset(max_dist_from_lower_layer);
    Polygons basic_overhang = supportLayer_supportee.difference(supportLayer_supported);

    const SupportLayer& support_layer = storage.support.supportLayers[layer_idx];
    if (support_layer.anti_overhang.size())
    {
        basic_overhang = basic_overhang.difference(support_layer.anti_overhang);
    }

//     Polygons support_extension = basic_overhang.offset(max_dist_from_lower_layer);
//     support_extension = support_extension.intersection(supportLayer_supported);
//     support_extension = support_extension.intersection(supportLayer_supportee);
//     
//     Polygons overhang =  basic_overhang.unionPolygons(support_extension);
//         presumably the computation above is slower than the one below

    Polygons overhang_extented = basic_overhang.offset(max_dist_from_lower_layer + 100); // +100 for easier joining with support from layer above
    Polygons full_overhang = overhang_extented.intersection(supportLayer_supportee);
    return std::make_pair(basic_overhang, full_overhang);
}


void AreaSupport::detectOverhangPoints(
    const SliceDataStorage& storage,
    const SliceMeshStorage& mesh,
    std::vector<std::vector<Polygons>>& overhang_points, // stores overhang_points of each layer
    int layer_count,
    int supportMinAreaSqrt
)
{
    ExtruderTrain* infill_extr = storage.meshgroup->getExtruderTrain(storage.getSettingAsIndex("support_infill_extruder_nr"));
    const unsigned int support_line_width = infill_extr->getSettingInMicrons("support_line_width");

    overhang_points.resize(layer_count);

    for (int layer_idx = 1; layer_idx < layer_count; layer_idx++)
    {
        const SliceLayer& layer = mesh.layers[layer_idx];
        for (const SliceLayerPart& part : layer.parts)
        {
            if (part.outline.outerPolygon().area() < supportMinAreaSqrt * supportMinAreaSqrt) 
            {
                const SliceLayer& layer_below = mesh.layers[layer_idx - 1];
                if (layer_below.getOutlines().intersection(part.outline).size() > 0)
                {
                    continue;
                }

                Polygons part_poly_computed;
                const Polygons& part_poly = (part.insets.size() > 0) ? part.insets[0] : part_poly_computed; // don't copy inset if its already computed
                if (part.insets.size() == 0)
                {
                    part_poly_computed = part.outline.offset(-support_line_width / 2);
                }

                if (part_poly.size() > 0)
                {
                    Polygons part_poly_recomputed = part_poly.difference(storage.support.supportLayers[layer_idx].anti_overhang);
                    if (part_poly_recomputed.size() == 0)
                    {
                        continue;
                    }
                    std::vector<Polygons>& layer_overhang_points = overhang_points[layer_idx];
                    layer_overhang_points.push_back(part_poly_recomputed);
                }
            }
        }
    }
}



void AreaSupport::handleTowers(
    Polygons& supportLayer_this,
    std::vector<Polygons>& towerRoofs,
    std::vector<std::vector<Polygons>>& overhang_points,
    int layer_idx,
    int towerRoofExpansionDistance,
    int supportTowerDiameter,
    int supportMinAreaSqrt,
    int layer_count,
    int z_layer_distance_tower
)
{
    int layer_overhang_point =  layer_idx + z_layer_distance_tower;
    if (layer_overhang_point >= layer_count - 1)
    {
        return;
    }
    std::vector<Polygons>& overhang_points_here = overhang_points[layer_overhang_point]; // may be changed if an overhang point has a (smaller) overhang point directly below
    // handle new tower roof tops
    if (overhang_points_here.size() > 0)
    {
        { // make sure we have the lowest point (make polys empty if they have small parts below)
            if (layer_overhang_point < layer_count && overhang_points[layer_overhang_point - 1].size() > 0)
            {
                std::vector<Polygons>& overhang_points_below = overhang_points[layer_overhang_point - 1];
                for (Polygons& poly_here : overhang_points_here)
                {
                    for (const Polygons& poly_below : overhang_points_below)
                    {
                        poly_here = poly_here.difference(poly_below.offset(supportMinAreaSqrt*2));
                    }
                }
            }
        }
        for (Polygons& poly : overhang_points_here)
        {
            if (poly.size() > 0)
            {
                towerRoofs.push_back(poly);
            }
        }
    }
    
    // make tower roofs
    for (unsigned int roof_idx = 0; roof_idx < towerRoofs.size(); roof_idx++)
    {
        Polygons& tower_roof = towerRoofs[roof_idx];
        if (tower_roof.size() > 0)
        {
            supportLayer_this = supportLayer_this.unionPolygons(tower_roof);

            if (tower_roof[0].area() < supportTowerDiameter * supportTowerDiameter)
            {
                tower_roof = tower_roof.offset(towerRoofExpansionDistance);
            }
            else
            {
                tower_roof.clear();
            }
        }
    }
}

void AreaSupport::handleWallStruts(
    Polygons& supportLayer_this,
    int supportMinAreaSqrt,
    int supportTowerDiameter
    )
{
    for (unsigned int p = 0; p < supportLayer_this.size(); p++)
    {
        PolygonRef poly = supportLayer_this[p];
        if (poly.size() < 6) // might be a single wall
        {
            PolygonRef poly = supportLayer_this[p];
            int best = -1;
            int best_length2 = -1;
            for (unsigned int i = 0; i < poly.size(); i++)
            {
                int length2 = vSize2(poly[i] - poly[(i+1) % poly.size()]);
                if (length2 > best_length2)
                {
                    best = i;
                    best_length2 = length2;
                }
            }
            
            if (best_length2 < supportMinAreaSqrt * supportMinAreaSqrt)
                break; // this is a small area, not a wall!
                
            
            // an estimate of the width of the area
            int width = sqrt( poly.area() * poly.area() / best_length2 ); // sqrt (a^2 / l^2) instead of a / sqrt(l^2)
            
            // add square tower (strut) in the middle of the wall
            if (width < supportMinAreaSqrt)
            {
                Point mid = (poly[best] + poly[(best+1) % poly.size()] ) / 2;
                Polygons struts;
                PolygonRef strut = struts.newPoly();
                strut.add(mid + Point( supportTowerDiameter/2,  supportTowerDiameter/2));
                strut.add(mid + Point(-supportTowerDiameter/2,  supportTowerDiameter/2));
                strut.add(mid + Point(-supportTowerDiameter/2, -supportTowerDiameter/2));
                strut.add(mid + Point( supportTowerDiameter/2, -supportTowerDiameter/2));
                supportLayer_this = supportLayer_this.unionPolygons(struts);
            }
        }
    }
}

void AreaSupport::generateSupportBottom(SliceDataStorage& storage, const SliceMeshStorage& mesh)
{
    const unsigned int bottom_layer_count = round_divide(mesh.getSettingInMicrons("support_bottom_height"), storage.getSettingInMicrons("layer_height")); //Number of layers in support bottom.
    if (bottom_layer_count <= 0)
    {
        return;
    }
    const unsigned int z_distance_bottom = round_up_divide(mesh.getSettingInMicrons("support_bottom_distance"), storage.getSettingInMicrons("layer_height")); //Number of layers between support bottom and model.
    const unsigned int skip_layer_count = std::max(1u, round_divide(mesh.getSettingInMicrons("support_interface_skip_height"), storage.getSettingInMicrons("layer_height"))); //Resolution of generating support bottoms above model.
    const coord_t bottom_line_width = storage.meshgroup->getExtruderTrain(storage.getSettingAsIndex("support_bottom_extruder_nr"))->getSettingInMicrons("support_bottom_line_width");

    const unsigned int scan_count = std::max(1u, (bottom_layer_count - 1) / skip_layer_count); //How many measurements to take to generate bottom areas.
    const float z_skip = std::max(1.0f, float(bottom_layer_count - 1) / float(scan_count)); //How many layers to skip between measurements. Using float for better spread, but this is later rounded.

    std::vector<SupportLayer>& support_layers = storage.support.supportLayers;
    for (unsigned int layer_idx = z_distance_bottom; layer_idx < support_layers.size(); layer_idx++)
    {
        const unsigned int bottom_layer_idx_below = std::max(0, int(layer_idx) - int(bottom_layer_count) - int(z_distance_bottom));
        Polygons mesh_outlines;
        for (float layer_idx_below = bottom_layer_idx_below; std::round(layer_idx_below) < (int)(layer_idx - z_distance_bottom); layer_idx_below += z_skip)
        {
            mesh_outlines.add(mesh.layers[std::round(layer_idx_below)].getOutlines());
        }
        Polygons bottoms;
        generateSupportInterfaceLayer(support_layers[layer_idx].supportAreas, mesh_outlines, bottom_line_width, bottoms);
        support_layers[layer_idx].support_bottom.add(bottoms);
    }
}

void AreaSupport::generateSupportRoof(SliceDataStorage& storage, const SliceMeshStorage& mesh)
{
    const unsigned int roof_layer_count = round_divide(mesh.getSettingInMicrons("support_roof_height"), storage.getSettingInMicrons("layer_height")); //Number of layers in support roof.
    if (roof_layer_count <= 0)
    {
        return;
    }
    const unsigned int z_distance_top = round_up_divide(mesh.getSettingInMicrons("support_top_distance"), storage.getSettingInMicrons("layer_height")); //Number of layers between support roof and model.
    const unsigned int skip_layer_count = std::max(1u, round_divide(mesh.getSettingInMicrons("support_interface_skip_height"), storage.getSettingInMicrons("layer_height"))); //Resolution of generating support roof below model.
    const coord_t roof_line_width = storage.meshgroup->getExtruderTrain(storage.getSettingAsIndex("support_roof_extruder_nr"))->getSettingInMicrons("support_roof_line_width");

    const unsigned int scan_count = std::max(1u, (roof_layer_count - 1) / skip_layer_count); //How many measurements to take to generate roof areas.
    const float z_skip = std::max(1.0f, float(roof_layer_count - 1) / float(scan_count)); //How many layers to skip between measurements. Using float for better spread, but this is later rounded.

    std::vector<SupportLayer>& support_layers = storage.support.supportLayers;
    for (unsigned int layer_idx = 0; layer_idx < support_layers.size() - roof_layer_count - z_distance_top; layer_idx++)
    {
        const unsigned int top_layer_idx_above = layer_idx + roof_layer_count + z_distance_top; //Maximum layer of the model that generates support roof.
        Polygons mesh_outlines;
        for (float layer_idx_above = top_layer_idx_above; layer_idx_above > layer_idx + z_distance_top; layer_idx_above -= z_skip)
        {
            mesh_outlines.add(mesh.layers[std::round(layer_idx_above)].getOutlines());
        }
        Polygons roofs;
        generateSupportInterfaceLayer(support_layers[layer_idx].supportAreas, mesh_outlines, roof_line_width, roofs);
        support_layers[layer_idx].support_roof.add(roofs);
    }
}

void AreaSupport::generateSupportInterfaceLayer(Polygons& support_areas, const Polygons colliding_mesh_outlines, const coord_t safety_offset, Polygons& interface_polygons)
{
    Polygons model = colliding_mesh_outlines.unionPolygons();
    interface_polygons = support_areas.intersection(model);
    interface_polygons = interface_polygons.offset(safety_offset).intersection(support_areas); //Make sure we don't generate any models that are not printable.
    interface_polygons.removeSmallAreas(1.0);
    support_areas = support_areas.difference(interface_polygons);
}

}//namespace cura<|MERGE_RESOLUTION|>--- conflicted
+++ resolved
@@ -18,11 +18,6 @@
 
 namespace cura 
 {
-<<<<<<< HEAD
-    
-    
-Polygons AreaSupport::join(const Polygons& supportLayer_up, Polygons& supportLayer_this, int64_t supportJoinDistance, int64_t smoothing_distance, int max_smoothing_angle, bool conical_support, int64_t conical_support_offset, int64_t conical_smallest_breadth)
-=======
 
 bool AreaSupport::handleSupportModifierMesh(SliceDataStorage& storage, const SettingsBaseVirtual& mesh, const Slicer* slicer)
 {
@@ -53,8 +48,7 @@
 }
 
 
-Polygons AreaSupport::join(Polygons& supportLayer_up, Polygons& supportLayer_this, int64_t supportJoinDistance, int64_t smoothing_distance, int max_smoothing_angle, bool conical_support, int64_t conical_support_offset, int64_t conical_smallest_breadth)
->>>>>>> dbc63c2d
+Polygons AreaSupport::join(const Polygons& supportLayer_up, Polygons& supportLayer_this, int64_t supportJoinDistance, int64_t smoothing_distance, int max_smoothing_angle, bool conical_support, int64_t conical_support_offset, int64_t conical_smallest_breadth)
 {
     Polygons joined;
     if (conical_support)
@@ -219,20 +213,10 @@
     if (support_type == ESupportType::NONE && !is_support_modifier_place_holder)
     {
         return;
-<<<<<<< HEAD
-    
-    const double supportAngle = mesh.getSettingInAngleRadians("support_angle");
-    const bool supportOnBuildplateOnly = support_type == ESupportType::PLATFORM_ONLY;
-    const int supportZDistanceBottom = mesh.getSettingInMicrons("support_bottom_distance");
-    const int supportZDistanceTop = mesh.getSettingInMicrons("support_top_distance");
-    const int join_distance = mesh.getSettingInMicrons("support_join_distance");
-    const coord_t support_bottom_stair_step_height = std::max(static_cast<coord_t>(0), mesh.getSettingInMicrons("support_bottom_stair_step_height"));
-    const coord_t support_bottom_stair_step_width = std::max(static_cast<coord_t>(0), mesh.getSettingInMicrons("support_bottom_stair_step_width"));
-=======
-    }
->>>>>>> dbc63c2d
+    }
 
     const int layerThickness = storage.getSettingInMicrons("layer_height");
+
 
     int support_infill_extruder_nr = storage.getSettingAsIndex("support_infill_extruder_nr");
 
@@ -241,7 +225,8 @@
     const int supportZDistanceBottom = interface_settings.getSettingInMicrons("support_bottom_distance");
     const int supportZDistanceTop = interface_settings.getSettingInMicrons("support_top_distance");
     const unsigned int tower_top_layer_count = 6; // number of layers after which to conclude that a tiny support area needs a tower
-    const int support_bottom_stair_step_height = interface_settings.getSettingInMicrons("support_bottom_stair_step_height");
+    const coord_t support_bottom_stair_step_height = std::max(static_cast<coord_t>(0), mesh.getSettingInMicrons("support_bottom_stair_step_height"));
+    const coord_t support_bottom_stair_step_width = std::max(static_cast<coord_t>(0), mesh.getSettingInMicrons("support_bottom_stair_step_width"));
 
     const int join_distance = infill_settings.getSettingInMicrons("support_join_distance");
     const int extension_offset = infill_settings.getSettingInMicrons("support_offset");
@@ -332,15 +317,10 @@
     std::vector<Polygons> full_overhang_per_layer;
     xy_disallowed_per_layer.resize(support_layer_count);
     full_overhang_per_layer.resize(support_layer_count);
-<<<<<<< HEAD
-#pragma omp parallel for default(none) shared(xy_disallowed_per_layer, full_overhang_per_layer, support_layer_count, storage, mesh, max_dist_from_lower_layer, tanAngle) schedule(dynamic)
-    for (unsigned int layer_idx = 1; layer_idx < support_layer_count; layer_idx++)
-=======
     if (!is_support_modifier_place_holder)
->>>>>>> dbc63c2d
     {
         #pragma omp parallel for default(none) shared(xy_disallowed_per_layer, full_overhang_per_layer, support_layer_count, storage, mesh, max_dist_from_lower_layer, tanAngle) schedule(dynamic)
-        for (unsigned int layer_idx = 0; layer_idx < support_layer_count; layer_idx++)
+        for (unsigned int layer_idx = 1; layer_idx < support_layer_count; layer_idx++)
         {
             std::pair<Polygons, Polygons> basic_and_full_overhang = computeBasicAndFullOverhang(storage, mesh, layer_idx, max_dist_from_lower_layer);
             full_overhang_per_layer[layer_idx] = basic_and_full_overhang.second;
@@ -361,13 +341,8 @@
         }
     }
 
-<<<<<<< HEAD
-    int overhang_points_pos = overhang_points.size() - 1;
     const Polygons empty;
     const Polygons* supportLayer_last = &empty;
-=======
-    Polygons supportLayer_last;
->>>>>>> dbc63c2d
     std::vector<Polygons> towerRoofs;
     Polygons stair_removal; // polygons to subtract from support because of stair-stepping
 
@@ -400,12 +375,12 @@
             {
                 if (poly.area() < supportMinAreaSqrt * supportMinAreaSqrt)
                 {
-                    if (layer_idx < support_layer_count - tower_top_layer_count && layer_idx >= tower_top_layer_count + layerZdistanceBottom)
+                    if (layer_idx < support_layer_count - tower_top_layer_count && layer_idx >= tower_top_layer_count + bottom_empty_layer_count)
                     {
                         const Polygons& support_layer_above = supportAreas[layer_idx + tower_top_layer_count];
                         Point middle = AABB(poly).getMiddle();
                         bool has_support_above = support_layer_above.inside(middle);
-                        bool has_model_below = storage.getLayerOutlines(layer_idx - tower_top_layer_count - layerZdistanceBottom, false).inside(middle);
+                        bool has_model_below = storage.getLayerOutlines(layer_idx - tower_top_layer_count - bottom_empty_layer_count, false).inside(middle);
                         if (has_support_above && !has_model_below)
                         {
                             Polygons tiny_tower_here;
@@ -422,41 +397,24 @@
             supportLayer_this = supportLayer_this.unionPolygons(storage.support.supportLayers[layer_idx].support_mesh_drop_down);
         }
 
-<<<<<<< HEAD
         // Enforce XY distance before bottom distance,
         // because xy_offset might have introduced overlap between model and support,
         // which makes stair stepping conclude the support already rests on the model,
         // so it thinks it can make a step.
 
-=======
-        // move up from model
-        if (layerZdistanceBottom > 0 && layer_idx >= layerZdistanceBottom)
-        {
-            int stepHeight = support_bottom_stair_step_height / supportLayerThickness + 1;
-            int bottomLayer = ((layer_idx - layerZdistanceBottom) / stepHeight) * stepHeight;
-            supportLayer_this = supportLayer_this.difference(storage.getLayerOutlines(bottomLayer, false));
-        }
-
-        supportLayer_last = supportLayer_this;
-        
-        
->>>>>>> dbc63c2d
         // inset using X/Y distance
         if (supportLayer_this.size() > 0)
         {
             supportLayer_this = supportLayer_this.difference(xy_disallowed_per_layer[layer_idx]);
         }
 
-<<<<<<< HEAD
-        // move up from model
-        moveUpFromModel(storage, stair_removal, supportLayer_this, layer_idx, bottom_empty_layer_count, bottom_stair_step_layer_count, support_bottom_stair_step_width);
-
-=======
         if (is_support_modifier_place_holder && storage.support.supportLayers[layer_idx].support_mesh.size() > 0)
         { // handle support mesh which should NOT be supported by more support
             supportLayer_this = supportLayer_this.unionPolygons(storage.support.supportLayers[layer_idx].support_mesh);
         }
->>>>>>> dbc63c2d
+
+        // move up from model
+        moveUpFromModel(storage, stair_removal, supportLayer_this, layer_idx, bottom_empty_layer_count, bottom_stair_step_layer_count, support_bottom_stair_step_width);
 
         supportAreas[layer_idx] = supportLayer_this;
         supportLayer_last = &supportAreas[layer_idx];
