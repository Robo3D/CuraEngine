/** Copyright (C) 2013 Ultimaker - Released under terms of the AGPLv3 License */
#ifndef BRIDGE_H
#define BRIDGE_H

#include "sliceDataStorage.h"

namespace cura {
    class Polygons;
    class SliceLayer;

<<<<<<< HEAD
int bridgeAngle(const Polygons& skinOutline, const SliceLayer* prevLayer, const SupportLayer* supportLayer, Polygons& supportedRegions, const double supportThreshold);
=======
int bridgeAngle(const Polygons& skin_outline, const SliceDataStorage& storage, const unsigned layer_nr, const SupportLayer* support_layer, Polygons& supported_regions, const double support_threshold);
>>>>>>> 998b84b1

}//namespace cura

#endif//BRIDGE_H<|MERGE_RESOLUTION|>--- conflicted
+++ resolved
@@ -8,11 +8,7 @@
     class Polygons;
     class SliceLayer;
 
-<<<<<<< HEAD
-int bridgeAngle(const Polygons& skinOutline, const SliceLayer* prevLayer, const SupportLayer* supportLayer, Polygons& supportedRegions, const double supportThreshold);
-=======
 int bridgeAngle(const Polygons& skin_outline, const SliceDataStorage& storage, const unsigned layer_nr, const SupportLayer* support_layer, Polygons& supported_regions, const double support_threshold);
->>>>>>> 998b84b1
 
 }//namespace cura
 
